--- conflicted
+++ resolved
@@ -1,10 +1,6 @@
 [package]
 name = "themelio-stf"
-<<<<<<< HEAD
-version = "0.6.13"
-=======
-version = "0.6.16-alpha.0"
->>>>>>> f8548a83
+version = "0.6.16"
 authors = ["Themelio Labs"]
 edition = "2021"
 

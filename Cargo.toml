--- conflicted
+++ resolved
@@ -68,16 +68,11 @@
 quickcheck_macros = "1.0.0"
 logos = "0.12.0"
 rand = "0.8.4"
-<<<<<<< HEAD
 criterion = "0.3.5"
 quanta = "0.9.3"
 once_cell="1"
 ordered-float="1"
-=======
-criterion ="0.3"
-quanta ="0.9"
 env_logger = "0.9.0"
->>>>>>> d8ca07bd
 
 
 [[bench]]

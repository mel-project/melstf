--- conflicted
+++ resolved
@@ -2,11 +2,7 @@
 
 [package]
 name = "themelio-stf"
-<<<<<<< HEAD
 version = "0.8.0-alpha.0"
-=======
-version = "0.7.8"
->>>>>>> 763f0b07
 authors = ["Themelio Labs"]
 edition = "2021"
 

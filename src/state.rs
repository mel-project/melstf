--- conflicted
+++ resolved
@@ -463,19 +463,12 @@
 mod tests {
     use std::collections::HashMap;
 
-    use novasmt::InMemoryCas;
-    use rand::{prelude::SliceRandom, RngCore};
-    use rayon::iter::{IntoParallelRefMutIterator, ParallelIterator};
+    use rand::prelude::SliceRandom;
     use stdcode::StdcodeSerializeExt;
     use tap::Tap;
     use themelio_structs::{
-<<<<<<< HEAD
-        Address, CoinData, CoinID, CoinValue, Denom, NetID, StakeDoc, Transaction,
+        Address, BlockHeight, CoinData, CoinID, CoinValue, Denom, NetID, StakeDoc, Transaction,
         TransactionBuilder, TxKind, MAX_COINVAL,
-=======
-        Address, BlockHeight, CoinData, CoinValue, Denom, NetID, StakeDoc, Transaction,
-        TransactionBuilder, TxKind,
->>>>>>> 7f27f9cb
     };
     use tmelcrypt::Hashable;
 
@@ -483,16 +476,12 @@
         melvm::opcode::OpCode,
         melvm::Covenant,
         testing::functions::{create_state, valid_txx},
-<<<<<<< HEAD
         State, StateError,
         StateError::{
             InsufficientFees, InvalidMelPoW, MalformedTx, NonexistentCoin, NonexistentScript,
             UnbalancedInOut, ViolatesScript,
+        tip_heights::TIP_908_HEIGHT,
         },
-=======
-        tip_heights::TIP_908_HEIGHT,
-        StateError,
->>>>>>> 7f27f9cb
     };
 
     #[test]

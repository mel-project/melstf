use std::time::Instant;

use novasmt::ContentAddrStore;
use rayon::iter::{IndexedParallelIterator, IntoParallelIterator, IntoParallelRefIterator, ParallelIterator};
use rustc_hash::{FxHashMap, FxHashSet};
use themelio_structs::{
    Address, BlockHeight, CoinData, CoinDataHeight, CoinID, CoinValue, Denom, NetID, StakeDoc,
    Transaction, TxHash, TxKind,
};
use tmelcrypt::HashVal;

use crate::{
    melmint,
    melvm::{Covenant, CovenantEnv},
    LegacyMelPowHash, State, StateError, Tip910MelPowHash,
};

<<<<<<< HEAD
fn faucet_dedup_pseudocoin(txhash: TxHash) -> CoinID {
    CoinID {
        txhash: tmelcrypt::hash_keyed(b"fdp", &txhash.0).into(),
        index: 0,
=======
/// Applies a batch of transactions to the state.
pub fn apply_tx_batch_impl<C: ContentAddrStore>(
    this: &State<C>,
    txx: &[Transaction],
) -> Result<State<C>, StateError> {
    // we first obtain *all* the relevant coins
    let relevant_coins = load_relevant_coins(this, txx)?;
    // apply the stake transactions
    let new_stakes = load_stake_info(this, txx)?;
    // check validity of every transaction, with respect to the relevant coins and stakes
    txx.par_iter()
        .try_for_each(|tx| check_tx_validity(this, tx, &relevant_coins, &new_stakes))?;
    // check the stake txx
    let new_max_speed = txx
        .par_iter()
        .filter(|tx| tx.kind == TxKind::DoscMint)
        .try_fold(
            || this.dosc_speed,
            |a, tx| {
                let new_speed = check_doscmint_validity(this, &relevant_coins, tx)?;
                Ok(a.max(new_speed))
            },
        )
        .try_reduce(|| this.dosc_speed, |a, b| Ok(a.max(b)))?;
    // great, now we create the new state
    let mut next_state = this.clone();
    for tx in txx {
        let txhash = tx.hash_nosigs();

        if tx.kind == TxKind::Faucet {
            let pseudocoin = faucet_dedup_pseudocoin(tx.hash_nosigs());
            if next_state.coins.get_coin(pseudocoin).is_some() {
                return Err(StateError::DuplicateTx);
            }
            next_state.coins.insert_coin(
                pseudocoin,
                CoinDataHeight {
                    coin_data: CoinData {
                        denom: Denom::Mel,
                        value: 0.into(),
                        additional_data: vec![],
                        covhash: HashVal::default().into(),
                    },
                    height: 0.into(),
                },
                next_state.tip_906(),
            );
        }

        for (i, _) in tx.outputs.iter().enumerate() {
            let coinid = CoinID::new(txhash, i as u8);
            // this filters out coins that we get rid of (e.g. due to them going to the coin destruction cov)
            if let Some(coin_data) = relevant_coins.get(&coinid) {
                next_state
                    .coins
                    .insert_coin(coinid, coin_data.clone(), this.tip_906());
            }
        }
        for coinid in tx.inputs.iter() {
            next_state.coins.remove_coin(*coinid, this.tip_906());
        }

        // fees
        let min_fee = tx.base_fee(next_state.fee_multiplier, 0, |c| {
            Covenant(c.to_vec()).weight().unwrap_or(0)
        });
        if tx.fee < min_fee {
            return Err(StateError::InsufficientFees(min_fee));
        } else {
            let tips = tx.fee - min_fee;
            next_state.tips.0 = next_state.tips.0.saturating_add(tips.0);
            next_state.fee_pool.0 = next_state.fee_pool.0.saturating_add(min_fee.0);
        }
        next_state.transactions.insert(txhash, tx.clone());
    }
    // dosc
    next_state.dosc_speed = new_max_speed;
    // apply stakes
    for (k, v) in new_stakes {
        next_state.stakes.insert(k, v);
>>>>>>> 165a1284
    }
}

fn load_relevant_coins<C: ContentAddrStore>(
    this: &State<C>,
    txx: &[Transaction],
) -> Result<FxHashMap<CoinID, CoinDataHeight>, StateError> {
    let height = this.height;

    let mut accum: FxHashMap<CoinID, CoinDataHeight> = FxHashMap::default();

    // add the ones created in this batch
    for tx in txx {
        if !tx.is_well_formed() {
            return Err(StateError::MalformedTx);
        }

        // dedup faucet
        if tx.kind == TxKind::Faucet {
            // exception to be bug-compatible with the one guy who exploited the inflation bug
            if this.network == NetID::Mainnet
                && tx.hash_nosigs().to_string()
                != "30a60b20830f000f755b70c57c998553a303cc11f8b1f574d5e9f7e26b645d8b"
            {
                return Err(StateError::MalformedTx);
            }
<<<<<<< HEAD

            let pseudocoin = faucet_dedup_pseudocoin(tx.hash_nosigs());

            if this.coins.get_coin(pseudocoin).is_some() || accum.get(&pseudocoin).is_some() {
                return Err(StateError::DuplicateTx);
            }

            accum.insert(
                pseudocoin,
                CoinDataHeight {
                    coin_data: CoinData {
                        denom: Denom::Mel,
                        value: 0.into(),
                        additional_data: vec![],
                        covhash: HashVal::default().into(),
                    },
                    height: 0.into(),
                },
            );
=======
>>>>>>> 165a1284
        }

        let txhash = tx.hash_nosigs();

        let coins_to_add: FxHashMap<CoinID, CoinDataHeight> = tx.outputs.par_iter().enumerate().filter_map(|(i, coin_data)| {
            let mut coin_data = coin_data.clone();
            if coin_data.denom == Denom::NewCoin {
                coin_data.denom = Denom::Custom(tx.hash_nosigs());
            }

            // if covenant hash is zero, this destroys the coins permanently
            if coin_data.covhash != Address::coin_destroy() {
                Some((CoinID::new(txhash, i as u8), CoinDataHeight { coin_data, height }))
            } else {
                None
            }
        }).collect::<FxHashMap<CoinID, CoinDataHeight>>();

        if !coins_to_add.is_empty() {
            accum.extend(coins_to_add);
        }

    }
    // add the ones *referenced* in this batch
    let cache: FxHashMap<CoinID, Option<CoinDataHeight>> = txx
        .into_par_iter()
        .flat_map(|transaction| transaction.inputs.par_iter())
        .map(|input| (*input, this.coins.get_coin(*input)))
        .collect();

    for tx in txx {
        for input in tx.inputs.iter() {
            if !accum.contains_key(input) {
                let from_disk = cache
                    .get(input)
                    .unwrap()
                    .clone()
                    .ok_or(StateError::NonexistentCoin(*input))?;
                accum.insert(*input, from_disk);
            }
        }
    }

    // ensure no double-spending within this batch
    let mut seen = FxHashSet::default();

    for tx in txx {
        for input in tx.inputs.iter() {
            if !seen.insert(input) {
                return Err(StateError::NonexistentCoin(*input));
            }
        }
    }

    Ok(accum)
}

fn load_stake_info<C: ContentAddrStore>(
    this: &State<C>,
    txx: &[Transaction],
) -> Result<FxHashMap<TxHash, StakeDoc>, StateError> {
    let mut accum = FxHashMap::default();
    for tx in txx {
        if tx.kind == TxKind::Stake {
            // first we check that the data is correct
            let stake_doc: StakeDoc =
                stdcode::deserialize(&tx.data).map_err(|_| StateError::MalformedTx)?;
            let curr_epoch = this.height.epoch();
            // then we check that the first coin is valid
            let first_coin = tx.outputs.get(0).ok_or(StateError::MalformedTx)?;

            let is_first_coin_not_a_sym: bool = first_coin.denom != Denom::Sym;

            // Are we operating under OLD BUGGY RULES?
            if (this.network == NetID::Mainnet || this.network == NetID::Testnet)
                && this.height.0 < 500000
            {
                log::warn!("LETTING THROUGH BAD STAKING TRANSACTION UNDER OLD BUGGY RULES");
                continue;
            }

            if is_first_coin_not_a_sym {
                return Err(StateError::MalformedTx);
                // then we check consistency
            } else if stake_doc.e_start > curr_epoch
                && stake_doc.e_post_end > stake_doc.e_start
                && stake_doc.syms_staked == first_coin.value
            {
                accum.insert(tx.hash_nosigs(), stake_doc);
            } else {
                log::warn!("**** REJECTING STAKER {:?} ****", stake_doc);
                continue;
            }
        }
    }
    Ok(accum)
}

fn check_tx_validity<C: ContentAddrStore>(
    this: &State<C>,
    tx: &Transaction,
    relevant_coins: &FxHashMap<CoinID, CoinDataHeight>,
    new_stakes: &FxHashMap<TxHash, StakeDoc>,
) -> Result<(), StateError> {
    let txhash = tx.hash_nosigs();
    let start = Instant::now();
    let scripts = tx.covenants_as_map();
    // build a map of input coins
    let mut in_coins: FxHashMap<Denom, u128> = FxHashMap::default();
    // get last header
    let last_header = this
        .history
        .get(&(this.height.0.saturating_sub(1).into()))
        .0
        .unwrap_or_else(|| this.clone().seal(None).header());
    // iterate through the inputs
    let mut good_scripts: FxHashSet<Address> = FxHashSet::default();
    for (spend_idx, coin_id) in tx.inputs.iter().enumerate() {
        if (new_stakes.contains_key(&coin_id.txhash)
            || this.stakes.get(&coin_id.txhash).0.is_some())
            && !((this.network == NetID::Mainnet || this.network == NetID::Testnet)
            && this.height.0 < 900000)
        // Workaround for BUGGY old code!
        {
            return Err(StateError::CoinLocked);
        }
        let coin_data = relevant_coins.get(coin_id);
        match coin_data {
            None => return Err(StateError::NonexistentCoin(*coin_id)),
            Some(coin_data) => {
                log::trace!(
                    "coin_data {:?} => {:?} for txid {:?}",
                    coin_id,
                    coin_data,
                    tx.hash_nosigs()
                );
                if !good_scripts.contains(&coin_data.coin_data.covhash) {
                    let script = Covenant(
                        scripts
                            .get(&coin_data.coin_data.covhash)
                            .ok_or(StateError::NonexistentScript(coin_data.coin_data.covhash))?
                            .clone(),
                    );
                    if !script.check(
                        tx,
                        CovenantEnv {
                            parent_coinid: *coin_id,
                            parent_cdh: coin_data.clone(),
                            spender_index: spend_idx as u8,
                            last_header,
                        },
                    ) {
                        return Err(StateError::ViolatesScript(coin_data.coin_data.covhash));
                    }
                    good_scripts.insert(coin_data.coin_data.covhash);
                }
                in_coins.insert(
                    coin_data.coin_data.denom,
                    in_coins.get(&coin_data.coin_data.denom).unwrap_or(&0)
                        + coin_data.coin_data.value.0,
                );
            }
        }
    }
    log::trace!("{}: processed all inputs {:?}", txhash, start.elapsed());
    // balance inputs and outputs. ignore outputs with empty cointype (they create a new token kind)
    let out_coins = tx.total_outputs();
    if tx.kind != TxKind::Faucet {
        for (currency, value) in out_coins.iter() {
            // we skip the created doscs for a DoscMint transaction, which are left for later.
            if *currency == Denom::NewCoin
                || (tx.kind == TxKind::DoscMint && *currency == Denom::Erg)
            {
                continue;
            }
            let in_value = if let Some(in_value) = in_coins.get(currency) {
                *in_value
            } else {
                return Err(StateError::UnbalancedInOut);
            };
            if *value != CoinValue(in_value) {
                eprintln!(
                    "unbalanced: {} {:?} in, {} {:?} out",
                    CoinValue(in_value),
                    currency,
                    value,
                    currency
                );
                return Err(StateError::UnbalancedInOut);
            }
        }
    }

    Ok(())
}

/// Checks a doscmint transaction, and returns the implicit speed.
fn check_doscmint_validity<C: ContentAddrStore>(
    this: &State<C>,
    relevant_coins: &FxHashMap<CoinID, CoinDataHeight>,
    tx: &Transaction,
) -> Result<u128, StateError> {
    let coin_id = *tx.inputs.get(0).unwrap();
    let coin_data = relevant_coins
        .get(&coin_id)
        .ok_or(StateError::NonexistentCoin(coin_id))?;
    // make sure the time is long enough that we can easily measure it
    if (this.height - coin_data.height).0 < 100 && this.network == NetID::Mainnet {
        log::warn!("rejecting doscmint due to too recent");
        return Err(StateError::InvalidMelPoW);
    }
    // construct puzzle seed
    let chi = tmelcrypt::hash_keyed(
        &this
            .history
            .get(&coin_data.height)
            .0
            .ok_or(StateError::InvalidMelPoW)?
            .hash(),
        &stdcode::serialize(tx.inputs.get(0).unwrap()).unwrap(),
    );
    // get difficulty and proof
    let (difficulty, proof_bytes): (u32, Vec<u8>) =
        stdcode::deserialize(&tx.data).map_err(|e| {
            log::warn!("rejecting doscmint due to malformed proof: {:?}", e);
            StateError::InvalidMelPoW
        })?;
    let proof = melpow::Proof::from_bytes(&proof_bytes).unwrap();

    // try verifying the proof under the old and the new system
    let is_tip910 = {
        if proof.verify(&chi, difficulty as _, LegacyMelPowHash) {
            false
        } else if proof.verify(&chi, difficulty as _, Tip910MelPowHash) {
            true
        } else {
            return Err(StateError::InvalidMelPoW);
        }
    };

    // compute speeds
    let my_speed = if is_tip910 { 100 } else { 1 } * 2u128.pow(difficulty)
        / (this.height - coin_data.height).0 as u128;
    let reward_real = melmint::calculate_reward(
        my_speed,
        this.history
            .get(&BlockHeight(this.height.0 - 1))
            .0
            .ok_or(StateError::InvalidMelPoW)?
            .dosc_speed,
        difficulty,
        is_tip910,
    );

    let reward_nom = CoinValue(melmint::dosc_to_erg(this.height, reward_real));
    // ensure that the total output of DOSCs is correct
    let total_dosc_output = tx
        .total_outputs()
        .get(&Denom::Erg)
        .cloned()
        .unwrap_or_default();
    if total_dosc_output > reward_nom {
        return Err(StateError::InvalidMelPoW);
    }
    Ok(my_speed)
}

/// Applies a batch of transactions to the state.
pub fn apply_tx_batch_impl<C: ContentAddrStore>(
    this: &State<C>,
    txx: &[Transaction],
) -> Result<State<C>, StateError> {
    // we first obtain *all* the relevant coins
    let relevant_coins: FxHashMap<CoinID, CoinDataHeight> = load_relevant_coins(this, txx)?;

    // apply the stake transactions
    let new_stakes: FxHashMap<TxHash, StakeDoc> = load_stake_info(this, txx)?;

    // check validity of every transaction, with respect to the relevant coins and stakes
    txx.par_iter()
        .try_for_each(|tx| check_tx_validity(this, tx, &relevant_coins, &new_stakes))?;

    // check the stake txx
    let new_max_speed: u128 = txx
        .par_iter()
        .filter(|tx| tx.kind == TxKind::DoscMint)
        .try_fold(
            || this.dosc_speed,
            |a, tx| {
                let new_speed = check_doscmint_validity(this, &relevant_coins, tx)?;
                Ok(a.max(new_speed))
            },
        )
        .try_reduce(|| this.dosc_speed, |a, b| Ok(a.max(b)))?;

    // great, now we create the new state
    let mut next_state = this.clone();

    for tx in txx {
        let txhash = tx.hash_nosigs();
        for (i, _) in tx.outputs.iter().enumerate() {
            let coinid = CoinID::new(txhash, i as u8);
            next_state.coins.insert_coin(
                coinid,
                relevant_coins.get(&coinid).unwrap().clone(),
                this.tip_906(),
            );
        }
        for coinid in tx.inputs.iter() {
            next_state.coins.remove_coin(*coinid, this.tip_906());
        }

        // fees
        let min_fee = tx.base_fee(next_state.fee_multiplier, 0, |c| {
            Covenant(c.to_vec()).weight().unwrap_or(0)
        });
        if tx.fee < min_fee {
            return Err(StateError::InsufficientFees(min_fee));
        } else {
            let tips = tx.fee - min_fee;
            next_state.tips.0 = next_state.tips.0.saturating_add(tips.0);
            next_state.fee_pool.0 = next_state.fee_pool.0.saturating_add(min_fee.0);
        }
        next_state.transactions.insert(txhash, tx.clone());
    }

    // dosc
    next_state.dosc_speed = new_max_speed;

    // apply stakes
    for (k, v) in new_stakes {
        next_state.stakes.insert(k, v);
    }

    Ok(next_state)
}<|MERGE_RESOLUTION|>--- conflicted
+++ resolved
@@ -15,12 +15,6 @@
     LegacyMelPowHash, State, StateError, Tip910MelPowHash,
 };
 
-<<<<<<< HEAD
-fn faucet_dedup_pseudocoin(txhash: TxHash) -> CoinID {
-    CoinID {
-        txhash: tmelcrypt::hash_keyed(b"fdp", &txhash.0).into(),
-        index: 0,
-=======
 /// Applies a batch of transactions to the state.
 pub fn apply_tx_batch_impl<C: ContentAddrStore>(
     this: &State<C>,
@@ -101,8 +95,8 @@
     // apply stakes
     for (k, v) in new_stakes {
         next_state.stakes.insert(k, v);
->>>>>>> 165a1284
-    }
+    }
+    Ok(next_state)
 }
 
 fn load_relevant_coins<C: ContentAddrStore>(
@@ -124,11 +118,10 @@
             // exception to be bug-compatible with the one guy who exploited the inflation bug
             if this.network == NetID::Mainnet
                 && tx.hash_nosigs().to_string()
-                != "30a60b20830f000f755b70c57c998553a303cc11f8b1f574d5e9f7e26b645d8b"
+                    != "30a60b20830f000f755b70c57c998553a303cc11f8b1f574d5e9f7e26b645d8b"
             {
                 return Err(StateError::MalformedTx);
             }
-<<<<<<< HEAD
 
             let pseudocoin = faucet_dedup_pseudocoin(tx.hash_nosigs());
 
@@ -148,8 +141,6 @@
                     height: 0.into(),
                 },
             );
-=======
->>>>>>> 165a1284
         }
 
         let txhash = tx.hash_nosigs();
@@ -233,7 +224,7 @@
 
             if is_first_coin_not_a_sym {
                 return Err(StateError::MalformedTx);
-                // then we check consistency
+            // then we check consistency
             } else if stake_doc.e_start > curr_epoch
                 && stake_doc.e_post_end > stake_doc.e_start
                 && stake_doc.syms_staked == first_coin.value
@@ -271,7 +262,7 @@
         if (new_stakes.contains_key(&coin_id.txhash)
             || this.stakes.get(&coin_id.txhash).0.is_some())
             && !((this.network == NetID::Mainnet || this.network == NetID::Testnet)
-            && this.height.0 < 900000)
+                && this.height.0 < 900000)
         // Workaround for BUGGY old code!
         {
             return Err(StateError::CoinLocked);
@@ -417,72 +408,9 @@
     Ok(my_speed)
 }
 
-/// Applies a batch of transactions to the state.
-pub fn apply_tx_batch_impl<C: ContentAddrStore>(
-    this: &State<C>,
-    txx: &[Transaction],
-) -> Result<State<C>, StateError> {
-    // we first obtain *all* the relevant coins
-    let relevant_coins: FxHashMap<CoinID, CoinDataHeight> = load_relevant_coins(this, txx)?;
-
-    // apply the stake transactions
-    let new_stakes: FxHashMap<TxHash, StakeDoc> = load_stake_info(this, txx)?;
-
-    // check validity of every transaction, with respect to the relevant coins and stakes
-    txx.par_iter()
-        .try_for_each(|tx| check_tx_validity(this, tx, &relevant_coins, &new_stakes))?;
-
-    // check the stake txx
-    let new_max_speed: u128 = txx
-        .par_iter()
-        .filter(|tx| tx.kind == TxKind::DoscMint)
-        .try_fold(
-            || this.dosc_speed,
-            |a, tx| {
-                let new_speed = check_doscmint_validity(this, &relevant_coins, tx)?;
-                Ok(a.max(new_speed))
-            },
-        )
-        .try_reduce(|| this.dosc_speed, |a, b| Ok(a.max(b)))?;
-
-    // great, now we create the new state
-    let mut next_state = this.clone();
-
-    for tx in txx {
-        let txhash = tx.hash_nosigs();
-        for (i, _) in tx.outputs.iter().enumerate() {
-            let coinid = CoinID::new(txhash, i as u8);
-            next_state.coins.insert_coin(
-                coinid,
-                relevant_coins.get(&coinid).unwrap().clone(),
-                this.tip_906(),
-            );
-        }
-        for coinid in tx.inputs.iter() {
-            next_state.coins.remove_coin(*coinid, this.tip_906());
-        }
-
-        // fees
-        let min_fee = tx.base_fee(next_state.fee_multiplier, 0, |c| {
-            Covenant(c.to_vec()).weight().unwrap_or(0)
-        });
-        if tx.fee < min_fee {
-            return Err(StateError::InsufficientFees(min_fee));
-        } else {
-            let tips = tx.fee - min_fee;
-            next_state.tips.0 = next_state.tips.0.saturating_add(tips.0);
-            next_state.fee_pool.0 = next_state.fee_pool.0.saturating_add(min_fee.0);
-        }
-        next_state.transactions.insert(txhash, tx.clone());
-    }
-
-    // dosc
-    next_state.dosc_speed = new_max_speed;
-
-    // apply stakes
-    for (k, v) in new_stakes {
-        next_state.stakes.insert(k, v);
-    }
-
-    Ok(next_state)
+fn faucet_dedup_pseudocoin(txhash: TxHash) -> CoinID {
+    CoinID {
+        txhash: tmelcrypt::hash_keyed(b"fdp", &txhash.0).into(),
+        index: 0,
+    }
 }
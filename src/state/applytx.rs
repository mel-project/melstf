use std::time::Instant;

use novasmt::ContentAddrStore;
use rayon::iter::{IndexedParallelIterator, IntoParallelIterator, IntoParallelRefIterator, ParallelIterator};
use rustc_hash::{FxHashMap, FxHashSet};
use themelio_structs::{
    Address, BlockHeight, CoinData, CoinDataHeight, CoinID, CoinValue, Denom, NetID, StakeDoc,
    Transaction, TxHash, TxKind,
};
use tmelcrypt::HashVal;

use crate::{
    melmint,
    melvm::{Covenant, CovenantEnv},
    LegacyMelPowHash, State, StateError, Tip910MelPowHash,
};

/// Applies a batch of transactions to the state.
pub fn apply_tx_batch_impl<C: ContentAddrStore>(
    this: &State<C>,
    txx: &[Transaction],
) -> Result<State<C>, StateError> {
    // we first obtain *all* the relevant coins
    let relevant_coins = load_relevant_coins(this, txx)?;
    // apply the stake transactions
    let new_stakes = load_stake_info(this, txx)?;
    // check validity of every transaction, with respect to the relevant coins and stakes
    txx.par_iter()
        .try_for_each(|tx| check_tx_validity(this, tx, &relevant_coins, &new_stakes))?;
    // check the stake txx
    let new_max_speed = txx
        .par_iter()
        .filter(|tx| tx.kind == TxKind::DoscMint)
        .try_fold(
            || this.dosc_speed,
            |a, tx| {
                let new_speed = check_doscmint_validity(this, &relevant_coins, tx)?;
                Ok(a.max(new_speed))
            },
        )
        .try_reduce(|| this.dosc_speed, |a, b| Ok(a.max(b)))?;
    // great, now we create the new state
    let mut next_state = this.clone();
    for tx in txx {
        let txhash = tx.hash_nosigs();

        if tx.kind == TxKind::Faucet {
            let pseudocoin = faucet_dedup_pseudocoin(tx.hash_nosigs());
            if next_state.coins.get_coin(pseudocoin).is_some() {
                return Err(StateError::DuplicateTx);
            }
            // bug-compatible exception
            if tx.hash_nosigs().to_string()
                != "30a60b20830f000f755b70c57c998553a303cc11f8b1f574d5e9f7e26b645d8b"
            {
                next_state.coins.insert_coin(
                    pseudocoin,
                    CoinDataHeight {
                        coin_data: CoinData {
                            denom: Denom::Mel,
                            value: 0.into(),
                            additional_data: vec![],
                            covhash: HashVal::default().into(),
                        },
                        height: 0.into(),
                    },
                    next_state.tip_906(),
                );
            }
        }

        for (i, _) in tx.outputs.iter().enumerate() {
            let coinid = CoinID::new(txhash, i as u8);
            // this filters out coins that we get rid of (e.g. due to them going to the coin destruction cov)
            if let Some(coin_data) = relevant_coins.get(&coinid) {
                next_state
                    .coins
                    .insert_coin(coinid, coin_data.clone(), this.tip_906());
            }
        }
        for coinid in tx.inputs.iter() {
            next_state.coins.remove_coin(*coinid, this.tip_906());
        }

        // fees
        let min_fee = tx.base_fee(next_state.fee_multiplier, 0, |c| {
            Covenant(c.to_vec()).weight().unwrap_or(0)
        });
        if tx.fee < min_fee {
            return Err(StateError::InsufficientFees(min_fee));
        } else {
            let tips = tx.fee - min_fee;
            next_state.tips.0 = next_state.tips.0.saturating_add(tips.0);
            next_state.fee_pool.0 = next_state.fee_pool.0.saturating_add(min_fee.0);
        }
        next_state.transactions.insert(txhash, tx.clone());
    }
    // dosc
    next_state.dosc_speed = new_max_speed;
    // apply stakes
    for (k, v) in new_stakes {
        next_state.stakes.insert(k, v);
    }
    Ok(next_state)
}

fn load_relevant_coins<C: ContentAddrStore>(
    this: &State<C>,
    txx: &[Transaction],
) -> Result<FxHashMap<CoinID, CoinDataHeight>, StateError> {
    let height = this.height;

    let mut accum: FxHashMap<CoinID, CoinDataHeight> = FxHashMap::default();

    // add the ones created in this batch
    for tx in txx {
        if !tx.is_well_formed() {
            return Err(StateError::MalformedTx);
        }

        // dedup faucet
        if tx.kind == TxKind::Faucet {
            // exception to be bug-compatible with the one guy who exploited the inflation bug
            if this.network == NetID::Mainnet
                && tx.hash_nosigs().to_string()
                    != "30a60b20830f000f755b70c57c998553a303cc11f8b1f574d5e9f7e26b645d8b"
            {
                log::error!(
                    "rejecting mainnet faucet with hash {:?}",
                    tx.hash_nosigs().to_string()
                );
                return Err(StateError::MalformedTx);
            }
<<<<<<< HEAD

            let pseudocoin = faucet_dedup_pseudocoin(tx.hash_nosigs());

            if this.coins.get_coin(pseudocoin).is_some() || accum.get(&pseudocoin).is_some() {
                return Err(StateError::DuplicateTx);
            }

            accum.insert(
                pseudocoin,
                CoinDataHeight {
                    coin_data: CoinData {
                        denom: Denom::Mel,
                        value: 0.into(),
                        additional_data: vec![],
                        covhash: HashVal::default().into(),
                    },
                    height: 0.into(),
                },
=======
            log::error!(
                "allowing mainnet faucet with hash {:?}",
                tx.hash_nosigs().to_string()
>>>>>>> 7f27f9cb
            );
        }

        let txhash = tx.hash_nosigs();

        let coins_to_add: FxHashMap<CoinID, CoinDataHeight> = tx.outputs.par_iter().enumerate().filter_map(|(i, coin_data)| {
            let mut coin_data = coin_data.clone();
            if coin_data.denom == Denom::NewCoin {
                coin_data.denom = Denom::Custom(tx.hash_nosigs());
            }

            // if covenant hash is zero, this destroys the coins permanently
            if coin_data.covhash != Address::coin_destroy() {
                Some((CoinID::new(txhash, i as u8), CoinDataHeight { coin_data, height }))
            } else {
                None
            }
        }).collect::<FxHashMap<CoinID, CoinDataHeight>>();

        if !coins_to_add.is_empty() {
            accum.extend(coins_to_add);
        }

    }
    // add the ones *referenced* in this batch
    let cache: FxHashMap<CoinID, Option<CoinDataHeight>> = txx
        .into_par_iter()
        .flat_map(|transaction| transaction.inputs.par_iter())
        .map(|input| (*input, this.coins.get_coin(*input)))
        .collect();

    for tx in txx {
        for input in tx.inputs.iter() {
            if !accum.contains_key(input) {
                let from_disk = cache
                    .get(input)
                    .unwrap()
                    .clone()
                    .ok_or(StateError::NonexistentCoin(*input))?;
                accum.insert(*input, from_disk);
            }
        }
    }

    // ensure no double-spending within this batch
    let mut seen = FxHashSet::default();

    for tx in txx {
        for input in tx.inputs.iter() {
            if !seen.insert(input) {
                return Err(StateError::NonexistentCoin(*input));
            }
        }
    }

    Ok(accum)
}

fn load_stake_info<C: ContentAddrStore>(
    this: &State<C>,
    txx: &[Transaction],
) -> Result<FxHashMap<TxHash, StakeDoc>, StateError> {
    let mut accum = FxHashMap::default();
    for tx in txx {
        if tx.kind == TxKind::Stake {
            // first we check that the data is correct
            let stake_doc: StakeDoc =
                stdcode::deserialize(&tx.data).map_err(|_| StateError::MalformedTx)?;
            let curr_epoch = this.height.epoch();
            // then we check that the first coin is valid
            let first_coin = tx.outputs.get(0).ok_or(StateError::MalformedTx)?;

            let is_first_coin_not_a_sym: bool = first_coin.denom != Denom::Sym;

            // Are we operating under OLD BUGGY RULES?
            if (this.network == NetID::Mainnet || this.network == NetID::Testnet)
                && this.height.0 < 500000
            {
                log::warn!("LETTING THROUGH BAD STAKING TRANSACTION UNDER OLD BUGGY RULES");
                continue;
            }

            if is_first_coin_not_a_sym {
                return Err(StateError::MalformedTx);
            // then we check consistency
            } else if stake_doc.e_start > curr_epoch
                && stake_doc.e_post_end > stake_doc.e_start
                && stake_doc.syms_staked == first_coin.value
            {
                accum.insert(tx.hash_nosigs(), stake_doc);
            } else {
                log::warn!("**** REJECTING STAKER {:?} ****", stake_doc);
                continue;
            }
        }
    }
    Ok(accum)
}

fn check_tx_validity<C: ContentAddrStore>(
    this: &State<C>,
    tx: &Transaction,
    relevant_coins: &FxHashMap<CoinID, CoinDataHeight>,
    new_stakes: &FxHashMap<TxHash, StakeDoc>,
) -> Result<(), StateError> {
    let txhash = tx.hash_nosigs();
    let start = Instant::now();
    let scripts = tx.covenants_as_map();
    // build a map of input coins
    let mut in_coins: FxHashMap<Denom, u128> = FxHashMap::default();
    // get last header
    let last_header = this
        .history
        .get(&(this.height.0.saturating_sub(1).into()))
        .0
        .unwrap_or_else(|| this.clone().seal(None).header());
    // iterate through the inputs
    let mut good_scripts: FxHashSet<Address> = FxHashSet::default();
    for (spend_idx, coin_id) in tx.inputs.iter().enumerate() {
        if (new_stakes.contains_key(&coin_id.txhash)
            || this.stakes.get(&coin_id.txhash).0.is_some())
            && !((this.network == NetID::Mainnet || this.network == NetID::Testnet)
                && this.height.0 < 900000)
        // Workaround for BUGGY old code!
        {
            return Err(StateError::CoinLocked);
        }
        let coin_data = relevant_coins.get(coin_id);
        match coin_data {
            None => return Err(StateError::NonexistentCoin(*coin_id)),
            Some(coin_data) => {
                log::trace!(
                    "coin_data {:?} => {:?} for txid {:?}",
                    coin_id,
                    coin_data,
                    tx.hash_nosigs()
                );
                if !good_scripts.contains(&coin_data.coin_data.covhash) {
                    let script = Covenant(
                        scripts
                            .get(&coin_data.coin_data.covhash)
                            .ok_or(StateError::NonexistentScript(coin_data.coin_data.covhash))?
                            .clone(),
                    );
                    if !script.check(
                        tx,
                        CovenantEnv {
                            parent_coinid: *coin_id,
                            parent_cdh: coin_data.clone(),
                            spender_index: spend_idx as u8,
                            last_header,
                        },
                    ) {
                        return Err(StateError::ViolatesScript(coin_data.coin_data.covhash));
                    }
                    good_scripts.insert(coin_data.coin_data.covhash);
                }
                in_coins.insert(
                    coin_data.coin_data.denom,
                    in_coins.get(&coin_data.coin_data.denom).unwrap_or(&0)
                        + coin_data.coin_data.value.0,
                );
            }
        }
    }
    log::trace!("{}: processed all inputs {:?}", txhash, start.elapsed());
    // balance inputs and outputs. ignore outputs with empty cointype (they create a new token kind)
    let out_coins = tx.total_outputs();
    if tx.kind != TxKind::Faucet {
        for (currency, value) in out_coins.iter() {
            // we skip the created doscs for a DoscMint transaction, which are left for later.
            if *currency == Denom::NewCoin
                || (tx.kind == TxKind::DoscMint && *currency == Denom::Erg)
            {
                continue;
            }
            let in_value = if let Some(in_value) = in_coins.get(currency) {
                *in_value
            } else {
                return Err(StateError::UnbalancedInOut);
            };
            if *value != CoinValue(in_value) {
                eprintln!(
                    "unbalanced: {} {:?} in, {} {:?} out",
                    CoinValue(in_value),
                    currency,
                    value,
                    currency
                );
                return Err(StateError::UnbalancedInOut);
            }
        }
    }

    Ok(())
}

/// Checks a doscmint transaction, and returns the implicit speed.
fn check_doscmint_validity<C: ContentAddrStore>(
    this: &State<C>,
    relevant_coins: &FxHashMap<CoinID, CoinDataHeight>,
    tx: &Transaction,
) -> Result<u128, StateError> {
    let coin_id = *tx.inputs.get(0).unwrap();
    let coin_data = relevant_coins
        .get(&coin_id)
        .ok_or(StateError::NonexistentCoin(coin_id))?;
    // make sure the time is long enough that we can easily measure it
    if (this.height - coin_data.height).0 < 100 && this.network == NetID::Mainnet {
        log::warn!("rejecting doscmint due to too recent");
        return Err(StateError::InvalidMelPoW);
    }
    // construct puzzle seed
    let chi = tmelcrypt::hash_keyed(
        &this
            .history
            .get(&coin_data.height)
            .0
            .ok_or(StateError::InvalidMelPoW)?
            .hash(),
        &stdcode::serialize(tx.inputs.get(0).unwrap()).unwrap(),
    );
    // get difficulty and proof
    let (difficulty, proof_bytes): (u32, Vec<u8>) =
        stdcode::deserialize(&tx.data).map_err(|e| {
            log::warn!("rejecting doscmint due to malformed proof: {:?}", e);
            StateError::InvalidMelPoW
        })?;
    let proof = melpow::Proof::from_bytes(&proof_bytes).unwrap();

    // try verifying the proof under the old and the new system
    let is_tip910 = {
        if proof.verify(&chi, difficulty as _, LegacyMelPowHash) {
            false
        } else if proof.verify(&chi, difficulty as _, Tip910MelPowHash) {
            true
        } else {
            return Err(StateError::InvalidMelPoW);
        }
    };

    // compute speeds
    let my_speed = if is_tip910 { 100 } else { 1 } * 2u128.pow(difficulty)
        / (this.height - coin_data.height).0 as u128;
    let reward_real = melmint::calculate_reward(
        my_speed,
        this.history
            .get(&BlockHeight(this.height.0 - 1))
            .0
            .ok_or(StateError::InvalidMelPoW)?
            .dosc_speed,
        difficulty,
        is_tip910,
    );

    let reward_nom = CoinValue(melmint::dosc_to_erg(this.height, reward_real));
    // ensure that the total output of DOSCs is correct
    let total_dosc_output = tx
        .total_outputs()
        .get(&Denom::Erg)
        .cloned()
        .unwrap_or_default();
    if total_dosc_output > reward_nom {
        return Err(StateError::InvalidMelPoW);
    }
    Ok(my_speed)
}

fn faucet_dedup_pseudocoin(txhash: TxHash) -> CoinID {
    CoinID {
        txhash: tmelcrypt::hash_keyed(b"fdp", &txhash.0).into(),
        index: 0,
    }
}<|MERGE_RESOLUTION|>--- conflicted
+++ resolved
@@ -131,30 +131,9 @@
                 );
                 return Err(StateError::MalformedTx);
             }
-<<<<<<< HEAD
-
-            let pseudocoin = faucet_dedup_pseudocoin(tx.hash_nosigs());
-
-            if this.coins.get_coin(pseudocoin).is_some() || accum.get(&pseudocoin).is_some() {
-                return Err(StateError::DuplicateTx);
-            }
-
-            accum.insert(
-                pseudocoin,
-                CoinDataHeight {
-                    coin_data: CoinData {
-                        denom: Denom::Mel,
-                        value: 0.into(),
-                        additional_data: vec![],
-                        covhash: HashVal::default().into(),
-                    },
-                    height: 0.into(),
-                },
-=======
             log::error!(
                 "allowing mainnet faucet with hash {:?}",
                 tx.hash_nosigs().to_string()
->>>>>>> 7f27f9cb
             );
         }
 
